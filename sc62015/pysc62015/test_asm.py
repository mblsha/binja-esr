# test_asm_e2e.py
import pytest
from textwrap import dedent
from typing import NamedTuple, List
from lark import exceptions as lark_exceptions
from typing import Optional

from .sc_asm import Assembler, AssemblerError


class AssemblerTestCase(NamedTuple):
    test_id: str
    asm_code: str
    expected_ihex: Optional[str] = None
    expected_ti: Optional[str] = None


assembler_test_cases: List[AssemblerTestCase] = [
    AssemblerTestCase(
        test_id="simple_unambiguous_instructions",
        asm_code="""
            ; A very simple program
            NOP
            SC
            RC
            HALT
        """,
        # Opcodes: NOP=0x00, SC=0x97, RC=0x9F, HALT=0xDE
        expected_ti="""
            @0000
            00 97 9F DE
            q
        """
    ),
    AssemblerTestCase(
        test_id="register_and_stack_ops",
        asm_code="""
            start:
                MV B, A
                SWAP A
                PUSHS F
                POPS F
                RET
        """,
        # Opcodes: MV B,A=0x75, SWAP A=0xEE, PUSHS F=0x4F, POPS F=0x5F, RET=0x06
        expected_ti="""
            @0000
            75 EE 4F 5F 06
            q
        """
    ),
    AssemblerTestCase(
        test_id="data_directive_defb_with_code",
        asm_code="""
            SECTION code
                RETF
            SECTION data
            my_data:
                defb 0xDE, 0xAD, 0xBE, 0xEF
        """,
        # Opcodes: RETF=0x07. Data section starts at 0x80000.
        expected_ti="""
            @0000
            07
            @80000
            DE AD BE EF
            q
        """
    ),
    AssemblerTestCase(
        test_id="defm_and_unambiguous_ops",
        asm_code="""
            SECTION code
                EX A, B
                WAIT
            SECTION data
            message:
                defm "OK"
        """,
        # Opcodes: EX A,B=0xDD, WAIT=0xEF. Data "OK" = 0x4F, 0x4B.
        expected_ti="""
            @0000
            DD EF
            @80000
            4F 4B
            q
        """
    ),
    AssemblerTestCase(
        test_id="bss_section_is_not_in_output",
        asm_code="""
            SECTION code
                NOP

            SECTION bss
            my_buffer:
                defs 256 ; This should not appear in the output file
        """,
        expected_ti="""
            @0000
            00
            q
        """
    ),
    AssemblerTestCase(
        test_id="symbols_in_data_directives",
        asm_code="""
            val1: defb 1
            val2: defb 2

            SECTION data
            pointers:
                defw val1, val2
        """,
        # val1=0x00, val2=0x01. data section starts at 0x80000
        # defw writes 0x0000 (val1), 0x0100 (val2) -> bytes 00 00, 01 00
        expected_ti="""
            @0000
            01 02
            @80000
            00 00 01 00
            q
        """
    ),
    # --- Tests for PRE byte generation in MV instructions ---
    AssemblerTestCase(
        test_id="mv_imem_imem_simple_pre",
        asm_code='MV (0x10), (0x20)',
        # Should generate PRE=0x32, then MV=0xC8, then operands
        expected_ti="""
            @0000
            32 C8 10 20
            q
        """
    ),
    AssemblerTestCase(
        test_id="mv_imem_imem_complex_pre_1",
        asm_code='MV (BP+0x10), (PY+0x20)',
        # Should generate PRE=0x23, then MV=0xC8, then operands
        expected_ti="""
            @0000
            23 C8 10 20
            q
        """
    ),
    AssemblerTestCase(
        test_id="mv_imem_imem_complex_pre_2",
        asm_code="""
            MV (BP+PX), (BP+0x30)
        """,
        # Should generate PRE=0x24, then MV=0xC8, then operands.
        # Note: (BP+PX) has no operand byte.
        expected_ti="""
            @0000
            24 C8 30
            q
        """
    ),
    AssemblerTestCase(
        test_id="mv_imem_imem_invalid_combo",
        asm_code='MV (BP+PX), (BP+PY)'
    ),
    AssemblerTestCase(
<<<<<<< HEAD
        test_id="and_all_forms",
        asm_code="""
            AND A, 0x55
            AND (0x10), 0x01
            AND [0x12345], 0x02
            AND (0x20), A
            AND A, (0x30)
            AND (0x40), (0x50)
        """,
        expected_ti="""
            @0000
            70 55 71 10 01 72 45 23 01 02 73 20 77 30 76 40
            50
            q
        """
=======
        test_id="call_and_callf",
        asm_code="""
            CALL 0xAABB
            CALLF 0xAABBCC
        """,
        expected_ti="""
            @0000
            04 BB AA 05 CC BB AA
            q
        """,
    ),
    AssemblerTestCase(
        test_id="inc_reg",
        asm_code="INC A",
        expected_ti="""
            @0000
            6C 00
            q
        """,
    ),
    AssemblerTestCase(
        test_id="inc_imem",
        asm_code="INC (0x10)",
        expected_ti="""
            @0000
            6D 10
            q
        """,
    ),
    AssemblerTestCase(
        test_id="dec_reg",
        asm_code="DEC S",
        expected_ti="""
            @0000
            7C 07
            q
        """,
    ),
    AssemblerTestCase(
        test_id="dec_imem",
        asm_code="DEC (0x20)",
        expected_ti="""
            @0000
            7D 20
            q
        """,
>>>>>>> 4dffd400
    ),
]


@pytest.mark.parametrize("case", assembler_test_cases, ids=lambda c: c.test_id)
def test_assembler_e2e(case: AssemblerTestCase) -> None:
    """
    Runs an end-to-end assembly test case.
    It assembles the provided code and compares the resulting IHEX
    output against the expected golden string.
    """
    assembler = Assembler()

    # dedent is used to remove common leading whitespace from triple-quoted strings,
    # which makes the test cases in the list above much more readable.
    source_code = dedent(case.asm_code)
    expected_ihex = dedent(case.expected_ihex).strip() if case.expected_ihex else ""
    expected_ti = dedent(case.expected_ti).strip() if case.expected_ti else ""

    if "invalid" in case.test_id:
        with pytest.raises(AssemblerError) as exc_info:
            assembler.assemble(source_code)
        assert "Invalid addressing mode combination" in str(exc_info.value)
        return

    try:
        bin_file = assembler.assemble(source_code)
        actual_ihex = bin_file.as_ihex().strip()
        actual_ti = bin_file.as_ti_txt().strip()

        if case.expected_ti:
            expected_ti = dedent(case.expected_ti).strip()
            assert (
                actual_ti.splitlines() == expected_ti.splitlines()
            ), f"TI output mismatch for test '{case.test_id}'"

        if case.expected_ihex:
            assert (
                actual_ihex.splitlines() == expected_ihex.splitlines()
            ), f"IHEX output mismatch for test '{case.test_id}'"

    except (AssemblerError, lark_exceptions.LarkError) as e:
        # Re-raise with a cleaner message for test reports
        pytest.fail(f"Test '{case.test_id}' failed during assembly: {e}", pytrace=False)
    except Exception as e:
        pytest.fail(f"Test '{case.test_id}' raised an unexpected exception: {e}")


def test_assembler_fails_on_ambiguous_instruction() -> None:
    """
    Tests that the assembler fails to parse an instruction not in the grammar.
    """
    assembler = Assembler()
    # MV with an immediate value is not in the simple asm.lark grammar
    source_code = "MV A, 0x42"
    with pytest.raises((AssemblerError, lark_exceptions.LarkError)):
        assembler.assemble(source_code)<|MERGE_RESOLUTION|>--- conflicted
+++ resolved
@@ -161,7 +161,6 @@
         asm_code='MV (BP+PX), (BP+PY)'
     ),
     AssemblerTestCase(
-<<<<<<< HEAD
         test_id="and_all_forms",
         asm_code="""
             AND A, 0x55
@@ -177,7 +176,8 @@
             50
             q
         """
-=======
+    ),
+    AssemblerTestCase(  
         test_id="call_and_callf",
         asm_code="""
             CALL 0xAABB
@@ -224,7 +224,6 @@
             7D 20
             q
         """,
->>>>>>> 4dffd400
     ),
 ]
 
