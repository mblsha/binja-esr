--- conflicted
+++ resolved
@@ -124,13 +124,10 @@
                                 setattr(op, "value", int(getattr(op, "value"), 0))
                             except ValueError:
                                 setattr(op, "value", 0)
-<<<<<<< HEAD
                         if hasattr(op, "extra_hi") and getattr(op, "value", None) is not None:
                             setattr(op, "extra_hi", (int(getattr(op, "value")) >> 16) & 0xFF)
-=======
                         if isinstance(op, Imm20) and isinstance(op.value, int):
                             op.extra_hi = (op.value >> 16) & 0xFF
->>>>>>> 4dffd400
 
                     encoder = Encoder()
                     try:
@@ -248,13 +245,11 @@
             for op in instr.operands():
                 if isinstance(op, IMemOperand) and isinstance(op.n_val, str):
                     op.n_val = self._evaluate_operand(op.n_val)
-<<<<<<< HEAD
                 if hasattr(op, "value") and isinstance(getattr(op, "value"), str):
                     val = self._evaluate_operand(getattr(op, "value"))
                     setattr(op, "value", val)
                     if hasattr(op, "extra_hi"):
                         setattr(op, "extra_hi", (val >> 16) & 0xFF)
-=======
                 if hasattr(op, "value"):
                     val = getattr(op, "value")
                     if isinstance(val, str):
@@ -262,7 +257,6 @@
                         setattr(op, "value", val)
                     if isinstance(op, Imm20) and isinstance(val, int):
                         op.extra_hi = (val >> 16) & 0xFF
->>>>>>> 4dffd400
             encoder = Encoder()
             instr.encode(encoder, self.current_address)
             return encoder.buf
