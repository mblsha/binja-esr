--- conflicted
+++ resolved
@@ -26,16 +26,13 @@
     POPS,
     PUSHU,
     POPU,
-<<<<<<< HEAD
     AND,
-=======
     CALL,
     Imm16,
     Imm20,
     INC,
     DEC,
     Reg3,
->>>>>>> 4dffd400
     Reg,
     RegB,
     RegF,
